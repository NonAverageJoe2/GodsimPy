--- conflicted
+++ resolved
@@ -57,14 +57,8 @@
         """Resources required to enter this age."""
         requirements = {
             Age.DISSEMINATION: set(),
-<<<<<<< HEAD
             # Earlier ages no longer require specific metal ores; only coal is
             # needed for the Industrial Age.
-=======
-            # Metal requirements are now handled through the trade goods system
-            # rather than the old resource mechanic, so the early ages no longer
-            # gate on specific metals.
->>>>>>> 264c409d
             Age.COPPER: set(),
             Age.BRONZE: set(),
             Age.IRON: set(),
@@ -212,11 +206,6 @@
             research_cost=20,
             prerequisites=["stone_tools"],
             required_age=Age.COPPER,
-<<<<<<< HEAD
-=======
-            # Resource requirements have been removed in favour of trade goods
-            required_resources=set(),
->>>>>>> 264c409d
             bonuses=TechBonus(production_multiplier=1.3, military_strength=5.0)
         ))
         
@@ -250,10 +239,6 @@
             research_cost=35,
             prerequisites=["copper_working"],
             required_age=Age.BRONZE,
-<<<<<<< HEAD
-=======
-            required_resources=set(),
->>>>>>> 264c409d
             bonuses=TechBonus(production_multiplier=1.4, military_strength=10.0)
         ))
         
@@ -288,10 +273,6 @@
             research_cost=50,
             prerequisites=["bronze_working"],
             required_age=Age.IRON,
-<<<<<<< HEAD
-=======
-            required_resources=set(),
->>>>>>> 264c409d
             bonuses=TechBonus(production_multiplier=1.5, military_strength=20.0)
         ))
         
@@ -541,7 +522,6 @@
 
 
 def detect_resources_in_territory(civ, world, feature_map=None) -> Set[str]:
-<<<<<<< HEAD
     """Detect what resources a civilization has access to.
 
     The detection integrates with the ``TradeGoodsManager`` attached to the
@@ -563,16 +543,5 @@
     if feature_map is not None:
         # Placeholder for more detailed detection based on map features
         pass
-
-=======
-    """Detect what resources a civilization has access to."""
-    # The previous implementation exposed copper, tin and iron as discrete
-    # resources.  The economy now uses the trade goods system instead, so this
-    # detector currently returns an empty set.  Hooks remain for future
-    # expansion if other non-trade resources are introduced.
-    resources: Set[str] = set()
-    if feature_map is not None:
-        # Placeholder for more detailed detection based on map features
-        pass
->>>>>>> 264c409d
+      
     return resources